--- conflicted
+++ resolved
@@ -99,50 +99,28 @@
     private let lockQueue = DispatchQueue(label: "promise_lock_queue", qos: .userInitiated)
     private var callbacks: [Callback<Value>] = []
     
-<<<<<<< HEAD
-    init() {
+    public init() {
         state = .pending
     }
     
-    init(value: Value) {
+    public init(value: Value) {
         state = .fulfilled(value: value)
     }
     
-    init(error: Error) {
+    public init(error: Error) {
         state = .rejected(error: error)
     }
     
-    convenience init(queue: DispatchQueue = DispatchQueue.global(qos: .userInitiated), work: @escaping (_ fulfill: @escaping (Value) -> (), _ reject: @escaping (Error) -> () ) -> ()) {
-=======
-    public init() {
-        state = .Pending
-    }
-    
-    public init(value: Value) {
-        state = .Fulfilled(value: value)
-    }
-    
-    public init(error: ErrorType) {
-        state = .Rejected(error: error)
-    }
-    
-    public convenience init(queue: dispatch_queue_t = dispatch_get_global_queue(DISPATCH_QUEUE_PRIORITY_DEFAULT, 0), work: (fulfill: (Value) -> (), reject: (ErrorType) -> () ) -> ()) {
->>>>>>> bc99a756
+    public convenience init(queue: DispatchQueue = DispatchQueue.global(qos: .userInitiated), work: @escaping (_ fulfill: @escaping (Value) -> (), _ reject: @escaping (Error) -> () ) -> ()) {
         self.init()
         queue.async(execute: {
             work(self.fulfill, self.reject)
         })
     }
-<<<<<<< HEAD
 
     /// - note: This one is "flatMap"
     @discardableResult
-    func then<NewValue>(on queue: DispatchQueue = .main, _ onFulfilled: @escaping (Value) -> Promise<NewValue>) -> Promise<NewValue> {
-=======
-    
-    public func then<NewValue>(on queue: dispatch_queue_t = dispatch_get_main_queue(), _ onFulfilled: ((Value) throws -> Promise<NewValue>)) -> Promise<NewValue> {
-        //this one is flatmap
->>>>>>> bc99a756
+    public func then<NewValue>(on queue: DispatchQueue = .main, _ onFulfilled: @escaping (Value) throws -> Promise<NewValue>) -> Promise<NewValue> {
         return Promise<NewValue>(work: { fulfill, reject in
             self.addCallbacks(
                 on: queue,
@@ -158,14 +136,9 @@
         })
     }
     
-<<<<<<< HEAD
     /// - note: This one is "map"
     @discardableResult
-    func then<NewValue>(on queue: DispatchQueue = .main, _ onFulfilled: @escaping (Value) -> NewValue) -> Promise<NewValue> {
-=======
-    public func then<NewValue>(on queue: dispatch_queue_t = dispatch_get_main_queue(), _ onFulfilled: ((Value) throws -> NewValue)) -> Promise<NewValue> {
-        //this one is map
->>>>>>> bc99a756
+    public func then<NewValue>(on queue: DispatchQueue = .main, _ onFulfilled: @escaping (Value) throws -> NewValue) -> Promise<NewValue> {
         return then(on: queue, { (value) -> Promise<NewValue> in
             do {
                 return Promise<NewValue>(value: try onFulfilled(value))
@@ -175,12 +148,8 @@
         })
     }
     
-<<<<<<< HEAD
-    @discardableResult
-    func then(on queue: DispatchQueue = .main, _ onFulfilled: @escaping (Value) -> (), _ onRejected: @escaping (Error) -> ()) -> Promise<Value> {
-=======
-    public func then(on queue: dispatch_queue_t = dispatch_get_main_queue(), _ onFulfilled: (Value -> Void), _ onRejected: ErrorType -> Void) -> Promise<Value> {
->>>>>>> bc99a756
+    @discardableResult
+    public func then(on queue: DispatchQueue = .main, _ onFulfilled: @escaping (Value) -> (), _ onRejected: @escaping (Error) -> ()) -> Promise<Value> {
         return Promise<Value>(work: { fulfill, reject in
             self.addCallbacks(
                 on: queue,
@@ -195,49 +164,27 @@
             )
         })
     }
-<<<<<<< HEAD
-
-    @discardableResult
-    func then(on queue: DispatchQueue = DispatchQueue.main, _ onFulfilled: @escaping (Value) -> ()) -> Promise<Value> {
+
+    @discardableResult
+    public func then(on queue: DispatchQueue = DispatchQueue.main, _ onFulfilled: @escaping (Value) -> ()) -> Promise<Value> {
         return then(on: queue, onFulfilled, { _ in })
     }
     
-    func onFailure(on queue: DispatchQueue, _ onRejected: @escaping (Error) -> ()) -> Promise<Value> {
+    public func onFailure(on queue: DispatchQueue, _ onRejected: @escaping (Error) -> ()) -> Promise<Value> {
         return then(on: queue, { _ in }, onRejected)
     }
     
     @discardableResult
-    func onFailure(_ onRejected: @escaping (Error) -> ()) -> Promise<Value> {
+    public func onFailure(_ onRejected: @escaping (Error) -> ()) -> Promise<Value> {
         return then(on: DispatchQueue.main, { _ in }, onRejected)
     }
     
-    func reject(_ error: Error) {
+    public func reject(_ error: Error) {
         updateState(.rejected(error: error))
     }
     
-    func fulfill(_ value: Value) {
+    public func fulfill(_ value: Value) {
         updateState(.fulfilled(value: value))
-=======
-    
-    public func then(on queue: dispatch_queue_t = dispatch_get_main_queue(), _ onFulfilled: (Value -> Void)) -> Promise<Value> {
-        return then(on: queue, onFulfilled, { _ in })
-    }
-    
-    public func onFailure(on queue: dispatch_queue_t, _ onRejected: ErrorType -> Void) -> Promise<Value> {
-        return then(on: queue, { _ in }, onRejected)
-    }
-    
-    public func onFailure(onRejected: ErrorType -> Void) -> Promise<Value> {
-        return then(on: dispatch_get_main_queue(), { _ in }, onRejected)
-    }
-    
-    public func reject(error: ErrorType) {
-        updateState(.Rejected(error: error))
-    }
-    
-    public func fulfill(value: Value) {
-        updateState(.Fulfilled(value: value))
->>>>>>> bc99a756
     }
     
     public var isPending: Bool {
@@ -260,15 +207,9 @@
         return result
     }
     
-<<<<<<< HEAD
-    var error: Error? {
+    public var error: Error? {
         var result: Error?
         lockQueue.sync(execute: {
-=======
-    public var error: ErrorType? {
-        var result: ErrorType?
-        dispatch_sync(lockQueue, {
->>>>>>> bc99a756
             result = self.state.error
         })
         return result
